--- conflicted
+++ resolved
@@ -1,6 +1,6 @@
-<<<<<<< HEAD
 **6.1.0 (unreleased)**
-=======
+
+
 **6.0.2 (2014-12-23)**
 
 * Fix an issue where the output saying that a package was installing would
@@ -9,7 +9,6 @@
 * Fix left over merge conflict markers in the documentation.
 
 * Document the backwards incompatible PEP 440 change in the 6.0.0 changelog.
->>>>>>> a25d6609
 
 
 **6.0.1 (2014-12-22)**
