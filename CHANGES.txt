<<<<<<< HEAD
**8.1.0 (unreleased)**

* Make ``install --quiet`` really quiet. See #3418.
=======
**8.0.3 (2016-02-25)**

* Make ``install --quiet`` really quiet. See :issue:`3418`.
>>>>>>> 01026756

* Fix a bug when removing packages in python 3: disable INI-style parsing of the
  entry_point.txt file to allow entry point names with colons (:pull:`3434`)

<<<<<<< HEAD
* Exclude the wheel package from the `pip freeze` output (like pip and setuptools).
  :issue:`2989`.

* Allow installing modules from a subdirectory of a vcs repository
  in non-editable mode (:issue:`3217`, :pull:`3466`).

* Make pip wheel and pip download work with vcs urls with subdirectory option
  (:pull:`3466`).

* Fix PipDeprecationWarning so that warnings can be turned off by
  ``-W`` / ``PYTHONWARNINGS`` (:pull:`3455`)


**8.0.3 (unreleased)**

* Fix bug introduced in 8.0.0 where subcommand output was not shown,
  even when the user specified ``-v`` / ``--verbose``.
=======
* Normalize generated script files path in RECORD files. (:pull:`3448`)

* Fix bug introduced in 8.0.0 where subcommand output was not shown,
  even when the user specified ``-v`` / ``--verbose``. :issue:`3486`.

* Enable python -W with respect to PipDeprecationWarning. (:pull:`3455`)

* Upgrade distlib to 0.2.2 (fix :issue:`3467`):

  * Improved support for Jython when quoting executables in output scripts.
>>>>>>> 01026756


**8.0.2 (2016-01-21)**

* Stop attempting to trust the system CA trust store because it's extremely
  common for them to be broken, often in incompatible ways. See #3416.


**8.0.1 (2016-01-21)**

* Detect CAPaths in addition to CAFiles on platforms that provide them.

* Installing argparse or wsgiref will no longer warn or error - pip will allow
  the installation even though it may be useless (since the installed thing
  will be shadowed by the standard library).

* Upgrading a distutils installed item that is installed outside of a virtual
  environment, while inside of a virtual environment will no longer warn or
  error.

* Fix a bug where pre-releases were showing up in ``pip list --outdated``
  without the ``--pre`` flag.

* Switch the SOABI emulation from using RuntimeWarnings to debug logging.

* Rollback the removal of the ability to uninstall distutils installed items
  until a future date.


**8.0.0 (2016-01-19)**

* **BACKWARD INCOMPATIBLE** Drop support for Python 3.2.

* **BACKWARD INCOMPATIBLE** Remove the ability to find any files other than the
  ones directly linked from the index or find-links pages.

* **BACKWARD INCOMPATIBLE** Remove the ``--download-cache`` which had been
  deprecated and no-op'd in 6.0.

* **BACKWARD INCOMPATIBLE** Remove the ``--log-explicit-levels`` which had been
  deprecated in 6.0.

* **BACKWARD INCOMPATIBLE** Change pip wheel --wheel-dir default path from
  <cwd>/wheelhouse to <cwd>.

* Deprecate and no-op the ``--allow-external``, ``--allow-all-external``, and
  ``--allow-unverified`` functionality that was added as part of PEP 438. With
  changes made to the repository protocol made in PEP 470, these options are no
  longer functional.

* Allow ``--trusted-host`` within a requirements file. :issue:`2822`.

* Allow ``--process-dependency-links`` within a requirements file. :issue:`1274`.

* Allow ``--pre`` within a requirements file. :issue:`1273`.

* Allow repository URLs with secure transports to count as trusted. (E.g.,
  "git+ssh" is okay.) :issue:`2811`.

* Implement a top-level ``pip download`` command and deprecate
  ``pip install --download``.

* Fixed :issue:`3141`, when uninstalling, look for the case of paths containing
  symlinked directories (:pull:`3154`)

* When installing, if building a wheel fails, clear up the build directory
  before falling back to a source install. :issue:`3047`.

* Fix user directory expansion when ``HOME=/``. Workaround for Python bug
  http://bugs.python.org/issue14768, reported in :issue:`2996`.

* Fixed :issue:`3009`, correct reporting of requirements file line numbers
  (:pull:`3125`)

* Fixed :issue:`1062`, Exception(IOError) for ``pip freeze`` and ``pip list``
  commands with subversion >= 1.7. (:pull:`3346`)

* Provide a spinner showing that progress is happening when installing or
  building a package via ``setup.py``. This will alleviate concerns that
  projects with unusually long build times have with pip appearing to stall.

* Include the functionality of ``peep`` into pip, allowing hashes to be baked
  into a requirements file and ensuring that the packages being downloaded
  match one of those hashes. This is an additional, opt-in security measure
  that, when used, removes the need to trust the repository.

* Fix a bug causing pip to not select a wheel compiled against an OSX SDK later
  than what Python itself was compiled against when running on a newer version
  of OSX.

* Add a new ``--prefix`` option for ``pip install`` that supports wheels and
  sdists. (:pull:`3252`)

* Fixed :issue:`2042` regarding wheel building with setup.py using a different
  encoding than the system.

* Drop PasteScript specific egg_info hack. (:pull:`3270`)

* Allow combination of pip list options --editable with --outdated/--uptodate.
  (:issue:`933`)

* Gives VCS implementations control over saying whether a project
  is under their control (:pull:`3258`)

* Git detection now works when ``setup.py`` is not at the Git repo root
  and when ``package_dir`` is used, so ``pip freeze`` works in more
  cases (:pull:`3258`)

* Correctly freeze Git develop packages in presence of the &subdirectory
  option (:pull:`3258`)

* The detection of editable packages now relies on the presence of ``.egg-link``
  instead of looking for a VCS, so ``pip list -e`` is more reliable
  (:pull:`3258`)

* Add the ``--prefix`` flag to ``pip install`` which allows specifying a root
  prefix to use instead of ``sys.prefix`` (:pull:`3252`).

* Allow duplicate specifications in the case that only the extras differ, and
  union all specified extras together (:pull:`3198`).

* Fix the detection of the user's current platform on OSX when determining the
  OSX SDK version (:pull:`3232`).

* Prevent the automatically built wheels from mistakenly being used across
  multiple versions of Python when they may not be correctly configured for
  that by making the wheel specific to a specific version of Python and
  specific interpreter (:pull:`3225`).

* Emulate the SOABI support in wheels from Python 2.x on Python 2.x as closely
  as we can with the information available within the interpreter
  (:pull:`3075`).

* Don't roundtrip to the network when git is pinned to a specific commit hash
  and that hash already exists locally (:pull:`3066`).

* Prefer wheels built against a newer SDK to wheels built against an older SDK
  on OSX (:pull:`3163`).

* Show entry points for projects installed via wheel (:pull:`3122`).

* Improve message when an unexisting path is passed to --find-links option
  (:issue:`2968`).

* pip freeze does not add the VCS branch/tag name in the #egg=... fragment anymore
  (:pull:`3312`).

* Warn on installation of editable if the provided #egg=name part does not
  match the metadata produced by `setup.py egg_info`. :issue:`3143`.

* Add support for .xz files for python versions supporting them (>= 3.3).
  :issue:`722`.


**7.1.2 (2015-08-22)**

* Don't raise an error if pip is not installed when checking for the latest pip
  version.


**7.1.1 (2015-08-20)**

* Check that the wheel cache directory is writable before we attempt to write
  cached files to them.

* Move the pip version check until *after* any installs have been performed,
  thus removing the extraenous warning when upgrading pip.

* Added debug logging when using a cached wheel.

* Respect platlib by default on platforms that have it separated from purlib.

* Upgrade packaging to 15.3.

  * Normalize post-release spellings for rev/r prefixes.

* Upgrade distlib to 0.2.1.

  * Updated launchers to decode shebangs using UTF-8. This allows non-ASCII
    pathnames to be correctly handled.

  * Ensured that the executable written to shebangs is normcased.

  * Changed ScriptMaker to work better under Jython.

* Upgrade ipaddress to 1.0.13.


**7.1.0 (2015-06-30)**

* Allow constraining versions globally without having to know exactly what will
  be installed by the pip command. :issue:`2731`.

* Accept --no-binary and --only-binary via pip.conf. :issue:`2867`.

* Allow ``--allow-all-external`` within a requirements file.

* Fixed an issue where ``--user`` could not be used when ``--prefix`` was used
  in a distutils configuration file.

* Fixed an issue where the SOABI tags were not correctly being generated on
  Python 3.5.

* Fixed an issue where we were advising windows users to upgrade by directly
  executing pip, when that would always fail on Windows.

* Allow ``~`` to be expanded within a cache directory in all situations.


**7.0.3 (2015-06-01)**

* Fixed a regression where ``--no-cache-dir`` would raise an exception, fixes
  :issue:`2855`.


**7.0.2 (2015-06-01)**

* **BACKWARD INCOMPATIBLE** Revert the change (released in v7.0.0) that
  required quoting in requirements files around specifiers containing
  environment markers. (:pull:`2841`)

* **BACKWARD INCOMPATIBLE** Revert the accidental introduction of support for
  options interleaved with requirements, version specifiers etc in
  ``requirements`` files. (:pull:`2841`)

* Expand ``~`` in the cache directory when caching wheels, fixes :issue:`2816`.

* Use ``python -m pip`` instead of ``pip`` when recommending an upgrade command
  to Windows users.


**7.0.1 (2015-05-22)**

* Don't build and cache wheels for non-editable installations from VCSs.

* Allow ``--allow-all-external`` inside of a requirements.txt file, fixing a
  regression in 7.0.


**7.0.0 (2015-05-21)**

* **BACKWARD INCOMPATIBLE** Removed the deprecated ``--mirror``,
  ``--use-mirrors``, and ``-M`` options.

* **BACKWARD INCOMPATIBLE** Removed the deprecated ``zip`` and ``unzip``
  commands.

* **BACKWARD INCOMPATIBLE** Removed the deprecated ``--no-install`` and
  ``--no-download`` options.

* **BACKWARD INCOMPATIBLE** No longer implicitly support an insecure origin
  origin, and instead require insecure origins be explicitly trusted with the
  ``--trusted-host`` option.

* **BACKWARD INCOMPATIBLE** Removed the deprecated link scraping that attempted
  to parse HTML comments for a specially formatted comment.

* **BACKWARD INCOMPATIBLE** Requirements in requirements files containing
  markers must now be quoted due to parser changes from (:pull:`2697`) and
  (:pull:`2725`).  For example, use ``"SomeProject; python_version < '2.7'"``,
  not simply ``SomeProject; python_version < '2.7'``

* `get-pip.py` now installs the "wheel" package, when it's not already installed
  (:pull:`2800`).

* Ignores bz2 archives if Python wasn't compiled with bz2 support.
  Fixes :issue:`497`

* Support ``--install-option`` and ``--global-option`` per requirement in
  requirement files (:pull:`2537`)

* Build Wheels prior to installing from sdist, caching them in the pip cache
  directory to speed up subsequent installs. (:pull:`2618`)

* Allow fine grained control over the use of wheels and source builds.
  (:pull:`2699`)

* ``--no-use-wheel`` and ``--use-wheel`` are deprecated in favour of new
  options ``--no-binary`` and ``--only-binary``. The equivalent of
  ``--no-use-wheel`` is ``--no-binary=:all:``. (:pull:`2699`)

* The use of ``--install-option``, ``--global-option`` or ``--build-option``
  disable the use of wheels, and the autobuilding of wheels. (:pull:`2711`)
  Fixes :issue:`2677`

* Improve logging when a requirement marker doesn't match your environment
  (:pull:`2735`)

* Removed the temporary modifications (that began in pip v1.4 when distribute
  and setuptools merged) that allowed distribute to be considered a conflict to
  setuptools. ``pip install -U setuptools`` will no longer upgrade "distribute"
  to "setuptools".  Instead, use ``pip install -U distribute`` (:pull:`2767`).

* Only display a warning to upgrade pip when the newest version is a final
  release and it is not a post release of the version we already have
  installed (:pull:`2766`).

* Display a warning when attempting to access a repository that uses HTTPS when
  we don't have Python compiled with SSL support (:pull:`2761`).

* Allowing using extras when installing from a file path without requiring the
  use of an editable (:pull:`2785`).

* Fix an infinite loop when the cache directory is stored on a file system
  which does not support hard links (:pull:`2796`).

* Remove the implicit debug log that was written on every invocation, instead
  users will need to use ``--log`` if they wish to have one (:pull:`2798`).


**6.1.1 (2015-04-07)**

* No longer ignore dependencies which have been added to the standard library,
  instead continue to install them.


**6.1.0 (2015-04-07)**

* Fixes :issue:`2502`. Upgrades were failing when no potential links were found
  for dependencies other than the current installation. (:pull:`2538`)

* Use a smoother progress bar when the terminal is capable of handling it,
  otherwise fallback to the original ASCII based progress bar.

* Display much less output when `pip install` succeeds, because on success,
  users probably don't care about all the nitty gritty details of compiling and
  installing. When `pip install` fails, display the failed install output once
  instead of twice, because once is enough. (:pull:`2487`)

* Upgrade the bundled copy of requests to 2.6.0, fixing CVE-2015-2296.

* Display format of latest package when using ``pip list --outdated``.
  (:pull:`2475`)

* Don't use pywin32 as ctypes should always be available on Windows, using
  pywin32 prevented uninstallation of pywin32 on Windows. (:pull:`2467`)

* Normalize the ``--wheel-dir`` option, expanding out constructs such as ``~``
  when used (:pull:`2441`).

* Display a warning when an undefined extra has been requested. (:pull:`2142`)

* Speed up installing a directory in certain cases by creating a sdist instead
  of copying the entire directory. (:pull:`2535`)

* Don't follow symlinks when uninstalling files (:pull:`2552`)

* Upgrade the bundled copy of cachecontrol from 0.11.1 to 0.11.2.
  Fixes :issue:`2481` (:pull:`2595`)

* Attempt to more smartly choose the order of installation to try and install
  dependencies before the projects that depend on them. (:pull:`2616`)

* Skip trying to install libraries which are part of the standard library.
  (:pull:`2636`, :pull:`2602`)

* Support arch specific wheels that are not tied to a specific Python ABI.
  (:pull:`2561`)

* Output warnings and errors to stderr instead of stdout. (:pull:`2543`)

* Adjust the cache dir file checks to only check ownership if the effective
  user is root. (:pull:`2396`)

* Install headers into a per project name directory instead of all of them into
  the root directory when inside of a virtual environment. (:pull:`2421`)


**6.0.8 (2015-02-04)**

* Fix an issue where the ``--download`` flag would cause pip to no longer use
  randomized build directories.

* Fix an issue where pip did not properly unquote quoted URLs which contain
  characters like PEP 440's epoch separator (``!``).

* Fix an issue where distutils installed projects were not actually uninstalled
  and deprecate attempting to uninstall them altogether.

* Retry deleting directories incase a process like an antivirus is holding the
  directory open temporarily.

* Fix an issue where pip would hide the cursor on Windows but would not reshow
  it.


**6.0.7 (2015-01-28)**

* Fix a regression where Numpy requires a build path without symlinks to
  properly build.

* Fix a broken log message when running ``pip wheel`` without a requirement.

* Don't mask network errors while downloading the file as a hash failure.

* Properly create the state file for the pip version check so it only happens
  once a week.

* Fix an issue where switching between Python 3 and Python 2 would evict cached
  items.

* Fix a regression where pip would be unable to successfully uninstall a
  project without a normalized version.


**6.0.6 (2015-01-03)**

* Continue the regression fix from 6.0.5 which was not a complete fix.


**6.0.5 (2015-01-03)**

* Fix a regression with 6.0.4 under Windows where most commands would raise an
  exception due to Windows not having the ``os.geteuid()`` function.


**6.0.4 (2015-01-03)**

* Fix an issue where ANSI escape codes would be used on Windows even though the
  Windows shell does not support them, causing odd characters to appear with
  the progress bar.

* Fix an issue where using -v would cause an exception saying
  ``TypeError: not all arguments converted during string formatting``.

* Fix an issue where using -v with dependency links would cause an exception
  saying ``TypeError: 'InstallationCandidate' object is not iterable``.

* Fix an issue where upgrading distribute would cause an exception saying
  ``TypeError: expected string or buffer``.

* Show a warning and disable the use of the cache directory when the cache
  directory is not owned by the current user, commonly caused by using ``sudo``
  without the ``-H`` flag.

* Update PEP 440 support to handle the latest changes to PEP 440, particularly
  the changes to ``>V`` and ``<V`` so that they no longer imply ``!=V.*``.

* Document the default cache directories for each operating system.

* Create the cache directory when the pip version check needs to save to it
  instead of silently logging an error.

* Fix a regression where the ``-q`` flag would not properly suppress the
  display of the progress bars.


**6.0.3 (2014-12-23)**

* Fix an issue where the implicit version check new in pip 6.0 could cause pip
  to block for up to 75 seconds if PyPI was not accessible.

* Make ``--no-index`` imply ``--disable-pip-version-check``.


**6.0.2 (2014-12-23)**

* Fix an issue where the output saying that a package was installed would
  report the old version instead of the new version during an upgrade.

* Fix left over merge conflict markers in the documentation.

* Document the backwards incompatible PEP 440 change in the 6.0.0 changelog.


**6.0.1 (2014-12-22)**

* Fix executable file permissions for Wheel files when using the distutils
  scripts option.

* Fix a confusing error message when an exceptions was raised at certain
  points in pip's execution.

* Fix the missing list of versions when a version cannot be found that matches
  the specifiers.

* Add a warning about the possibly problematic use of > when the given
  specifier doesn't match anything.

* Fix an issue where installing from a directory would not copy over certain
  directories which were being excluded, however some build systems rely on
  them.


**6.0 (2014-12-22)**

* **PROCESS** Version numbers are now simply ``X.Y`` where the leading ``1``
  has been dropped.

* **BACKWARD INCOMPATIBLE** Dropped support for Python 3.1.

* **BACKWARD INCOMPATIBLE** Removed the bundle support which was deprecated in
  1.4. (:pull:`1806`)

* **BACKWARD INCOMPATIBLE** File lists generated by `pip show -f` are now
  rooted at the location reported by show, rather than one (unstated)
  directory lower. (:pull:`1933`)

* **BACKWARD INCOMPATIBLE** The ability to install files over the FTP protocol
  was accidentally lost in pip 1.5 and it has now been decided to not restore
  that ability.

* **BACKWARD INCOMPATIBLE** PEP 440 is now fully implemented, this means that
  in some cases versions will sort differently or version specifiers will be
  interpreted differently than previously. The common cases should all function
  similarly to before.

* **DEPRECATION** ``pip install --download-cache`` and
  ``pip wheel --download-cache`` command line flags have been deprecated and
  the functionality removed. Since pip now automatically configures and uses
  it's internal HTTP cache which supplants the ``--download-cache`` the
  existing options have been made non functional but will still be accepted
  until their removal in pip v8.0. For more information please see
  https://pip.pypa.io/en/stable/reference/pip_install.html#caching

* **DEPRECATION** ``pip install --build`` and ``pip install --no-clean`` are now
  *NOT* deprecated.  This reverses the deprecation that occurred in v1.5.3. See
  :issue:`906` for discussion.

* **DEPRECATION** Implicitly accessing URLs which point to an origin which is
  not a secure origin, instead requiring an opt-in for each host using the new
  ``--trusted-host`` flag (``pip install --trusted-host example.com foo``).

* Allow the new ``--trusted-host`` flag to also disable TLS verification for
  a particular hostname.

* Added a ``--user`` flag to ``pip freeze`` and ``pip list`` to check the
  user site directory only.

* Fixed :issue:`1873`. Silence byte compile errors when installation succeed.

* Added a virtualenv-specific configuration file. (:pull:`1364`)

* Added site-wide configuation files. (:pull:`1978`)

* Added an automatic check to warn if there is an updated version of pip
  available (:pull:`2049`).

* `wsgiref` and `argparse` (for >py26) are now excluded from `pip list` and `pip
  freeze` (:pull:`1606`, :pull:`1369`)

* Fixed :issue:`1424`. Add ``--client-cert`` option for SSL client certificates.

* Fixed :issue:`1484`. `pip show --files` was broken for wheel installs. (:pull:`1635`)

* Fixed :issue:`1641`. install_lib should take precedence when reading distutils config.
  (:pull:`1642`)

* Send `Accept-Encoding: identity` when downloading files in an attempt to
  convince some servers who double compress the downloaded file to stop doing
  so. (:pull:`1688`)

* Fixed :issue:`1559`. Stop breaking when given pip commands in uppercase (:pull:`1725`)

* Fixed :issue:`1618`. Pip no longer adds duplicate logging consumers, so it
  won't create duplicate output when being called multiple times. (:pull:`1723`)

* Fixed :issue:`1769`. `pip wheel` now returns an error code if any wheels
  fail to build.

* Fixed :issue:`1775`. `pip wheel` wasn't building wheels for dependencies of
  editable requirements.

* Allow the use of ``--no-use-wheel`` within a requirements file. (:pull:`1859`)

* Fixed :issue:`1680`. Attempt to locate system TLS certificates to use instead
  of the included CA Bundle if possible. (:pull:`1866`)

* Fixed :issue:`1319`. Allow use of Zip64 extension in Wheels and other zip
  files. (:pull:`1868`)

* Fixed :issue:`1101`. Properly handle an index or --find-links target which
  has a <base> without a href attribute. (:pull:`1869`)

* Fixed :issue:`1885`. Properly handle extras when a project is installed
  via Wheel. (:pull:`1896`)

* Fixed :issue:`1180`. Added support to respect proxies in ``pip search``. It
  also fixes :issue:`932` and :issue:`1104`. (:pull:`1902`)

* Fixed :issue:`798` and :issue:`1060`. `pip install --download` works with vcs links.
  (:pull:`1926`)

* Fixed :issue:`1456`. Disabled warning about insecure index host when using localhost.
  Based off of Guy Rozendorn's work in :pull:`1718`. (:pull:`1967`)

* Allow the use of OS standard user configuration files instead of ones simply
  based around ``$HOME``. (:pull:`2021`)

* Fixed :issue:`1825`. When installing directly from wheel paths or urls,
  previous versions were not uninstalled. This also fixes :issue:`804`
  specifically for the case of wheel archives. (:pull:`1838`)

* Fixed :issue:`2075`, detect the location of the ``.egg-info`` directory by
  looking for any file located inside of it instead of relying on the record
  file listing a directory. (:pull:`2076`)

* Fixed :issue:`1964`, :issue:`1935`, :issue:`676`, Use a randomized and secure
  default build directory when possible. (:pull:`2122`, CVE-2014-8991)

* Fixed :issue:`1433`. Support environment markers in requirements.txt files.
  (:pull:`2134`)

* Automatically retry failed HTTP requests by default. (:pull:`1444`, :pull:`2147`)

* Fixed :issue:`1100` - Handle HTML Encoding better using a method that is more
  similar to how browsers handle it. (:pull:`1874`)

* Reduce the verbosity of the pip command by default. (:pull:`2175`,
  :pull:`2177`, :pull:`2178`)

* Fixed :issue:`2031` - Respect sys.executable on OSX when installing from
  Wheels.

* Display the entire URL of the file that is being downloaded when downloading
  from a non PyPI repository (:pull:`2183`).

* Support setuptools style environment markers in a source distribution
  (:pull:`2153`).


**1.5.6 (2014-05-16)**

* Upgrade requests to 2.3.0 to fix an issue with proxies on Python 3.4.1
  (:pull:`1821`).


**1.5.5 (2014-05-03)**


* Fixes :issue:`1632`.  Uninstall issues on debianized pypy, specifically issues with
  setuptools upgrades. (:pull:`1743`)

* Update documentation to point at https://bootstrap.pypa.io/get-pip.py for
  bootstrapping pip.

* Update docs to point to https://pip.pypa.io/

* Upgrade the bundled projects (distlib==0.1.8, html5lib==1.0b3, six==1.6.1,
  colorama==0.3.1, setuptools==3.4.4).


**1.5.4 (2014-02-21)**


* Correct deprecation warning for ``pip install --build`` to only notify when
  the `--build` value is different than the default.


**1.5.3 (2014-02-20)**


* **DEPRECATION** ``pip install --build`` and ``pip install --no-clean`` are now
  deprecated.  See :issue:`906` for discussion.

* Fixed :issue:`1112`. Couldn't download directly from wheel paths/urls, and when wheel
  downloads did occur using requirement specifiers, dependencies weren't
  downloaded (:pull:`1527`)

* Fixed :issue:`1320`. ``pip wheel`` was not downloading wheels that already existed (PR
  :issue:`1524`)

* Fixed :issue:`1111`. ``pip install --download`` was failing using local
  ``--find-links`` (:pull:`1524`)

* Workaround for Python bug http://bugs.python.org/issue20053 (:pull:`1544`)

* Don't pass a unicode __file__ to setup.py on Python 2.x (:pull:`1583`)

* Verify that the Wheel version is compatible with this pip (:pull:`1569`)


**1.5.2 (2014-01-26)**


* Upgraded the vendored ``pkg_resources`` and ``_markerlib`` to setuptools 2.1.

* Fixed an error that prevented accessing PyPI when pyopenssl, ndg-httpsclient,
  and pyasn1 are installed

* Fixed an issue that caused trailing comments to be incorrectly included as
  part of the URL in a requirements file


**1.5.1 (2014-01-20)**


* pip now only requires setuptools (any setuptools, not a certain version) when
  installing distributions from src (i.e. not from wheel). (:pull:`1434`).

* `get-pip.py` now installs setuptools, when it's not already installed
  (:pull:`1475`)

* Don't decode downloaded files that have a ``Content-Encoding`` header.
  (:pull:`1435`)

* Fix to correctly parse wheel filenames with single digit versions.
  (:pull:`1445`)

* If `--allow-unverified` is used assume it also means `--allow-external`.
  (:pull:`1457`)


**1.5 (2014-01-01)**


* **BACKWARD INCOMPATIBLE** pip no longer supports the ``--use-mirrors``,
  ``-M``, and ``--mirrors`` flags. The mirroring support has been removed. In
  order to use a mirror specify it as the primary index with ``-i`` or
  ``--index-url``, or as an additional index with ``--extra-index-url``. (:pull:`1098`, CVE-2013-5123)

* **BACKWARD INCOMPATIBLE** pip no longer will scrape insecure external urls by
  default nor will it install externally hosted files by default. Users may opt
  into installing externally hosted or insecure files or urls using
  ``--allow-external PROJECT`` and ``--allow-unverified PROJECT``. (:pull:`1055`)

* **BACKWARD INCOMPATIBLE** pip no longer respects dependency links by default.
  Users may opt into respecting them again using ``--process-dependency-links``.

* **DEPRECATION** ``pip install --no-install`` and ``pip install
  --no-download`` are now formally deprecated.  See :issue:`906` for discussion on
  possible alternatives, or lack thereof, in future releases.

* **DEPRECATION** ``pip zip`` and ``pip unzip`` are now formally deprecated.

* pip will now install Mac OSX platform wheels from PyPI. (:pull:`1278`)

* pip now generates the appropriate platform-specific console scripts when
  installing wheels. (:pull:`1251`)

* Pip now confirms a wheel is supported when installing directly from a path or
  url. (:pull:`1315`)

* Fixed :issue:`1097`, ``--ignore-installed`` now behaves again as designed, after it was
  unintentionally broke in v0.8.3 when fixing :issue:`14` (:pull:`1352`).

* Fixed a bug where global scripts were being removed when uninstalling --user
  installed packages (:pull:`1353`).

* Fixed :issue:`1163`, --user wasn't being respected when installing scripts from wheels (:pull:`1176`).

* Fixed :issue:`1150`, we now assume '_' means '-' in versions from wheel filenames (:pull:`1158`).

* Fixed :issue:`219`, error when using --log with a failed install (:pull:`1205`).

* Fixed :issue:`1131`, logging was buffered and choppy in Python 3.

* Fixed :issue:`70`,  --timeout was being ignored (:pull:`1202`).

* Fixed :issue:`772`, error when setting PIP_EXISTS_ACTION (:pull:`1201`).

* Added colors to the logging output in order to draw attention to important
  warnings and errors. (:pull:`1109`)

* Added warnings when using an insecure index, find-link, or dependency link. (:pull:`1121`)

* Added support for installing packages from a subdirectory using the ``subdirectory``
  editable option. ( :pull:`1082` )

* Fixed :issue:`1192`. "TypeError: bad operand type for unary" in some cases when
  installing wheels using --find-links (:pull:`1218`).

* Fixed :issue:`1133` and :issue:`317`. Archive contents are now written based on system
  defaults and umask (i.e. permissions are not preserved), except that regular
  files with any execute permissions have the equivalent of "chmod +x" applied
  after being written (:pull:`1146`).

* PreviousBuildDirError now returns a non-zero exit code and prevents the
  previous build dir from being cleaned in all cases (:pull:`1162`).

* Renamed --allow-insecure to --allow-unverified, however the old name will
  continue to work for a period of time (:pull:`1257`).

* Fixed :issue:`1006`, error when installing local projects with symlinks in
  Python 3. (:pull:`1311`)

* The previously hidden ``--log-file`` otion, is now shown as a general option.
  (:pull:`1316`)


**1.4.1 (2013-08-07)**


* **New Signing Key** Release 1.4.1 is using a different key than normal with
  fingerprint: 7C6B 7C5D 5E2B 6356 A926 F04F 6E3C BCE9 3372 DCFA
* Fixed issues with installing from pybundle files (:pull:`1116`).
* Fixed error when sysconfig module throws an exception (:pull:`1095`).
* Don't ignore already installed pre-releases (:pull:`1076`).
* Fixes related to upgrading setuptools (:pull:`1092`).
* Fixes so that --download works with wheel archives (:pull:`1113`).
* Fixes related to recognizing and cleaning global build dirs (:pull:`1080`).


**1.4 (2013-07-23)**


* **BACKWARD INCOMPATIBLE** pip now only installs stable versions by default,
  and offers a new ``--pre`` option to also find pre-release and development
  versions. (:pull:`834`)

* **BACKWARD INCOMPATIBLE** Dropped support for Python 2.5. The minimum
  supported Python version for pip 1.4 is Python 2.6.

* Added support for installing and building wheel archives.
  Thanks Daniel Holth, Marcus Smith, Paul Moore, and Michele Lacchia
  (:pull:`845`)

* Applied security patch to pip's ssl support related to certificate DNS
  wildcard matching (http://bugs.python.org/issue17980).

* To satisfy pip's setuptools requirement, pip now recommends setuptools>=0.8,
  not distribute. setuptools and distribute are now merged into one project
  called 'setuptools'. (:pull:`1003`)

* pip will now warn when installing a file that is either hosted externally to
  the index or cannot be verified with a hash. In the future pip will default
  to not installing them and will require the flags --allow-external NAME, and
  --allow-insecure NAME respectively. (:pull:`985`)

* If an already-downloaded or cached file has a bad hash, re-download it rather
  than erroring out. (:issue:`963`).

* ``pip bundle`` and support for installing from pybundle files is now
  considered deprecated and will be removed in pip v1.5.

* Fixed a number of issues (:issue:`413`, :issue:`709`, :issue:`634`, :issue:`602`, and :issue:`939`) related to
  cleaning up and not reusing build directories. (:pull:`865`, :issue:`948`)

* Added a User Agent so that pip is identifiable in logs. (:pull:`901`)

* Added ssl and --user support to get-pip.py. Thanks Gabriel de Perthuis.
  (:pull:`895`)

* Fixed the proxy support, which was broken in pip 1.3.x (:pull:`840`)

* Fixed :issue:`32` - pip fails when server does not send content-type header.
  Thanks Hugo Lopes Tavares and Kelsey Hightower (:pull:`872`).

* "Vendorized" distlib as pip.vendor.distlib (https://distlib.readthedocs.org/).

* Fixed git VCS backend with git 1.8.3. (:pull:`967`)


**1.3.1 (2013-03-08)**


* Fixed a major backward incompatible change of parsing URLs to externally
  hosted packages that got accidentily included in 1.3.


**1.3 (2013-03-07)**


* SSL Cert Verification; Make https the default for PyPI access.
  Thanks James Cleveland, Giovanni Bajo, Marcus Smith and many others (:pull:`791`, CVE-2013-1629).

* Added "pip list" for listing installed packages and the latest version
  available. Thanks Rafael Caricio, Miguel Araujo, Dmitry Gladkov (:pull:`752`)

* Fixed security issues with pip's use of temp build directories.
  Thanks David (d1b) and Thomas Guttler. (:pull:`780`, CVE-2013-1888)

* Improvements to sphinx docs and cli help. (:pull:`773`)

* Fixed :issue:`707`, dealing with OS X temp dir handling, which was causing
  global NumPy installs to fail. (:pull:`768`)

* Split help output into general vs command-specific option groups.
  Thanks Georgi Valkov. (:pull:`744`; :pull:`721` contains preceding refactor)

* Fixed dependency resolution when installing from archives with uppercase
  project names. (:pull:`724`)

* Fixed problem where re-installs always occurred when using file:// find-links.
  (Pulls :issue:`683`/:issue:`702`)

* "pip install -v" now shows the full download url, not just the archive name.
  Thanks Marc Abramowitz (:pull:`687`)

* Fix to prevent unnecessary PyPI redirects. Thanks Alex Gronholm (:pull:`695`)

* Fixed :issue:`670` - install failure under Python 3 when the same version
  of a package is found under 2 different URLs.  Thanks Paul Moore (:pull:`671`)

* Fix git submodule recursive updates.  Thanks Roey Berman. (Pulls :issue:`674`)

* Explicitly ignore rel='download' links while looking for html pages.
  Thanks Maxime R. (:pull:`677`)

* --user/--upgrade install options now work together. Thanks 'eevee' for
  discovering the problem. (:pull:`705`)

* Added check in ``install --download`` to prevent re-downloading if the target
  file already exists. Thanks Andrey Bulgakov. (:pull:`669`)

* Added support for bare paths (including relative paths) as argument to
  `--find-links`. Thanks Paul Moore for draft patch.

* Added support for --no-index in requirements files.

* Added "pip show" command to get information about an installed package.
  Fixes :issue:`131`. Thanks Kelsey Hightower and Rafael Caricio.

* Added `--root` option for "pip install" to specify root directory. Behaves
  like the same option in distutils but also plays nice with pip's egg-info.
  Thanks Przemek Wrzos.  (:issue:`253` / :pull:`693`)


**1.2.1 (2012-09-06)**


* Fixed a regression introduced in 1.2 about raising an exception when
  not finding any files to uninstall in the current environment. Thanks for
  the fix, Marcus Smith.


**1.2 (2012-09-01)**


* **Dropped support for Python 2.4** The minimum supported Python version is
  now Python 2.5.

* Fixed :issue:`605` - pypi mirror support broken on some DNS responses. Thanks
  philwhin.

* Fixed :issue:`355` - pip uninstall removes files it didn't install. Thanks
  pjdelport.

* Fixed issues :issue:`493`, :issue:`494`, :issue:`440`, and :issue:`573` related to improving support for the
  user installation scheme. Thanks Marcus Smith.

* Write failure log to temp file if default location is not writable. Thanks
  andreigc.

* Pull in submodules for git editable checkouts. Fixes :issue:`289` and :issue:`421`. Thanks
  Hsiaoming Yang and Markus Hametner.

* Use a temporary directory as the default build location outside of a
  virtualenv. Fixes issues :issue:`339` and :issue:`381`. Thanks Ben Rosser.

* Added support for specifying extras with local editables. Thanks Nick
  Stenning.

* Added ``--egg`` flag to request egg-style rather than flat installation. Refs
  :issue:`3`. Thanks Kamal Bin Mustafa.

* Fixed :issue:`510` - prevent e.g. ``gmpy2-2.0.tar.gz`` from matching a request
  to ``pip install gmpy``; sdist filename must begin with full project name
  followed by a dash. Thanks casevh for the report.

* Fixed :issue:`504` - allow package URLS to have querystrings. Thanks W.
  Trevor King.

* Fixed :issue:`58` - pip freeze now falls back to non-editable format rather
  than blowing up if it can't determine the origin repository of an editable.
  Thanks Rory McCann.

* Added a `__main__.py` file to enable `python -m pip` on Python versions
  that support it. Thanks Alexey Luchko.

* Fixed :issue:`487` - upgrade from VCS url of project that does exist on
  index. Thanks Andrew Knapp for the report.

* Fixed :issue:`486` - fix upgrade from VCS url of project with no distribution
  on index.  Thanks Andrew Knapp for the report.

* Fixed :issue:`427` - clearer error message on a malformed VCS url. Thanks
  Thomas Fenzl.

* Added support for using any of the built in guaranteed algorithms in
  ``hashlib`` as a checksum hash.

* Fixed :issue:`321` - Raise an exception if current working directory can't be
  found or accessed.

* Fixed :issue:`82` - Removed special casing of the user directory and use the
  Python default instead.

* Fixed :issue:`436` - Only warn about version conflicts if there is actually one.
  This re-enables using ``==dev`` in requirements files.

* Moved tests to be run on Travis CI: http://travis-ci.org/pypa/pip

* Added a better help formatter.


**1.1 (2012-02-16)**


* Fixed :issue:`326` - don't crash when a package's setup.py emits UTF-8 and
  then fails. Thanks Marc Abramowitz.

* Added ``--target`` option for installing directly to arbitrary directory.
  Thanks Stavros Korokithakis.

* Added support for authentication with Subversion repositories. Thanks
  Qiangning Hong.

* Fixed :issue:`315` - ``--download`` now downloads dependencies as well.
  Thanks Qiangning Hong.

* Errors from subprocesses will display the current working directory.
  Thanks Antti Kaihola.

* Fixed :issue:`369` - compatibility with Subversion 1.7. Thanks Qiangning
  Hong. Note that setuptools remains incompatible with Subversion 1.7; to
  get the benefits of pip's support you must use Distribute rather than
  setuptools.

* Fixed :issue:`57` - ignore py2app-generated OS X mpkg zip files in finder.
  Thanks Rene Dudfield.

* Fixed :issue:`182` - log to ~/Library/Logs/ by default on OS X framework
  installs. Thanks Dan Callahan for report and patch.

* Fixed :issue:`310` - understand version tags without minor version ("py3")
  in sdist filenames. Thanks Stuart Andrews for report and Olivier Girardot for
  patch.

* Fixed :issue:`7` - Pip now supports optionally installing setuptools
  "extras" dependencies; e.g. "pip install Paste[openid]". Thanks Matt Maker
  and Olivier Girardot.

* Fixed :issue:`391` - freeze no longer borks on requirements files with
  --index-url or --find-links. Thanks Herbert Pfennig.

* Fixed :issue:`288` - handle symlinks properly. Thanks lebedov for the patch.

* Fixed :issue:`49` - pip install -U no longer reinstalls the same versions of
  packages. Thanks iguananaut for the pull request.

* Removed ``-E``/``--environment`` option and ``PIP_RESPECT_VIRTUALENV``;
  both use a restart-in-venv mechanism that's broken, and neither one is
  useful since every virtualenv now has pip inside it.  Replace ``pip -E
  path/to/venv install Foo`` with ``virtualenv path/to/venv &&
  path/to/venv/pip install Foo``.

* Fixed :issue:`366` - pip throws IndexError when it calls `scraped_rel_links`

* Fixed :issue:`22` - pip search should set and return a userful shell status code

* Fixed :issue:`351` and :issue:`365` - added global ``--exists-action`` command line
  option to easier script file exists conflicts, e.g. from editable
  requirements from VCS that have a changed repo URL.


**1.0.2 (2011-07-16)**


* Fixed docs issues.
* Fixed :issue:`295` - Reinstall a package when using the ``install -I`` option
* Fixed :issue:`283` - Finds a Git tag pointing to same commit as origin/master
* Fixed :issue:`279` - Use absolute path for path to docs in setup.py
* Fixed :issue:`314` - Correctly handle exceptions on Python3.
* Fixed :issue:`320` - Correctly parse ``--editable`` lines in requirements files


**1.0.1 (2011-04-30)**


* Start to use git-flow.
* Fixed :issue:`274` - `find_command` should not raise AttributeError
* Fixed :issue:`273` - respect Content-Disposition header. Thanks Bradley Ayers.
* Fixed :issue:`233` - pathext handling on Windows.
* Fixed :issue:`252` - svn+svn protocol.
* Fixed :issue:`44` - multiple CLI searches.
* Fixed :issue:`266` - current working directory when running setup.py clean.


**1.0 (2011-04-04)**


* Added Python 3 support! Huge thanks to Vinay Sajip, Vitaly Babiy, Kelsey
  Hightower, and Alex Gronholm, among others.

* Download progress only shown on a real TTY. Thanks Alex Morega.

* Fixed finding of VCS binaries to not be fooled by same-named directories.
  Thanks Alex Morega.

* Fixed uninstall of packages from system Python for users of Debian/Ubuntu
  python-setuptools package (workaround until fixed in Debian and Ubuntu).

* Added `get-pip.py <https://raw.github.com/pypa/pip/master/contrib/get-pip.py>`_
  installer. Simply download and execute it, using the Python interpreter of
  your choice::

    $ curl -O https://raw.github.com/pypa/pip/master/contrib/get-pip.py
    $ python get-pip.py

  This may have to be run as root.

  .. note::

      Make sure you have `distribute <http://pypi.python.org/pypi/distribute>`_
      installed before using the installer!


**0.8.3**


* Moved main repository to Github: https://github.com/pypa/pip

* Transferred primary maintenance from Ian to Jannis Leidel, Carl Meyer, Brian Rosner

* Fixed :issue:`14` - No uninstall-on-upgrade with URL package. Thanks Oliver Tonnhofer

* Fixed :issue:`163` - Egg name not properly resolved. Thanks Igor Sobreira

* Fixed :issue:`178` - Non-alphabetical installation of requirements. Thanks Igor Sobreira

* Fixed :issue:`199` - Documentation mentions --index instead of --index-url. Thanks Kelsey Hightower

* Fixed :issue:`204` - rmtree undefined in mercurial.py. Thanks Kelsey Hightower

* Fixed bug in Git vcs backend that would break during reinstallation.

* Fixed bug in Mercurial vcs backend related to pip freeze and branch/tag resolution.

* Fixed bug in version string parsing related to the suffix "-dev".


**0.8.2**


* Avoid redundant unpacking of bundles (from pwaller)

* Fixed :issue:`32`, :issue:`150`, :issue:`161` - Fixed checking out the correct
  tag/branch/commit when updating an editable Git requirement.

* Fixed :issue:`49` - Added ability to install version control requirements
  without making them editable, e.g.::

    pip install git+https://github.com/pypa/pip/

* Fixed :issue:`175` - Correctly locate build and source directory on Mac OS X.

* Added ``git+https://`` scheme to Git VCS backend.


**0.8.1**


* Added global --user flag as shortcut for --install-option="--user". From
  Ronny Pfannschmidt.

* Added support for `PyPI mirrors <http://pypi.python.org/mirrors>`_ as
  defined in `PEP 381 <http://www.python.org/dev/peps/pep-0381/>`_, from
  Jannis Leidel.

* Fixed :issue:`138` - Git revisions ignored. Thanks John-Scott Atlakson.

* Fixed :issue:`95` - Initial editable install of github package from a tag fails. Thanks John-Scott Atlakson.

* Fixed :issue:`107` - Can't install if a directory in cwd has the same name as the package you're installing.

* Fixed :issue:`39` - --install-option="--prefix=~/.local" ignored with -e.
  Thanks Ronny Pfannschmidt and Wil Tan.


**0.8**


* Track which ``build/`` directories pip creates, never remove directories
  it doesn't create.  From Hugo Lopes Tavares.

* Pip now accepts file:// index URLs. Thanks Dave Abrahams.

* Various cleanup to make test-running more consistent and less fragile.
  Thanks Dave Abrahams.

* Real Windows support (with passing tests). Thanks Dave Abrahams.

* ``pip-2.7`` etc. scripts are created (Python-version specific scripts)

* ``contrib/build-standalone`` script creates a runnable ``.zip`` form of
  pip, from Jannis Leidel

* Editable git repos are updated when reinstalled

* Fix problem with ``--editable`` when multiple ``.egg-info/`` directories
  are found.

* A number of VCS-related fixes for ``pip freeze``, from Hugo Lopes Tavares.

* Significant test framework changes, from Hugo Lopes Tavares.


**0.7.2**


* Set zip_safe=False to avoid problems some people are encountering where
  pip is installed as a zip file.


**0.7.1**


* Fixed opening of logfile with no directory name. Thanks Alexandre Conrad.

* Temporary files are consistently cleaned up, especially after
  installing bundles, also from Alex Conrad.

* Tests now require at least ScriptTest 1.0.3.


**0.7**


* Fixed uninstallation on Windows
* Added ``pip search`` command.
* Tab-complete names of installed distributions for ``pip uninstall``.
* Support tab-completion when there is a global-option before the
  subcommand.
* Install header files in standard (scheme-default) location when installing
  outside a virtualenv. Install them to a slightly more consistent
  non-standard location inside a virtualenv (since the standard location is
  a non-writable symlink to the global location).
* pip now logs to a central location by default (instead of creating
  ``pip-log.txt`` all over the place) and constantly overwrites the
  file in question. On Unix and Mac OS X this is ``'$HOME/.pip/pip.log'``
  and on Windows it's ``'%HOME%\\pip\\pip.log'``. You are still able to
  override this location with the ``$PIP_LOG_FILE`` environment variable.
  For a complete (appended) logfile use the separate ``'--log'`` command line
  option.
* Fixed an issue with Git that left an editable packge as a checkout of a
  remote branch, even if the default behaviour would have been fine, too.
* Fixed installing from a Git tag with older versions of Git.
* Expand "~" in logfile and download cache paths.
* Speed up installing from Mercurial repositories by cloning without
  updating the working copy multiple times.
* Fixed installing directly from directories (e.g.
  ``pip install path/to/dir/``).
* Fixed installing editable packages with ``svn+ssh`` URLs.
* Don't print unwanted debug information when running the freeze command.
* Create log file directory automatically. Thanks Alexandre Conrad.
* Make test suite easier to run successfully. Thanks Dave Abrahams.
* Fixed "pip install ." and "pip install .."; better error for directory
  without setup.py. Thanks Alexandre Conrad.
* Support Debian/Ubuntu "dist-packages" in zip command. Thanks duckx.
* Fix relative --src folder. Thanks Simon Cross.
* Handle missing VCS with an error message. Thanks Alexandre Conrad.
* Added --no-download option to install; pairs with --no-install to separate
  download and installation into two steps. Thanks Simon Cross.
* Fix uninstalling from requirements file containing -f, -i, or
  --extra-index-url.
* Leftover build directories are now removed. Thanks Alexandre Conrad.


**0.6.3**


* Fixed import error on Windows with regard to the backwards compatibility
  package


**0.6.2**


* Fixed uninstall when /tmp is on a different filesystem.

* Fixed uninstallation of distributions with namespace packages.


**0.6.1**


* Added support for the ``https`` and ``http-static`` schemes to the
  Mercurial and ``ftp`` scheme to the Bazaar backend.

* Fixed uninstallation of scripts installed with easy_install.

* Fixed an issue in the package finder that could result in an
  infinite loop while looking for links.

* Fixed issue with ``pip bundle`` and local files (which weren't being
  copied into the bundle), from Whit Morriss.


**0.6**


* Add ``pip uninstall`` and uninstall-before upgrade (from Carl
  Meyer).

* Extended configurability with config files and environment variables.

* Allow packages to be upgraded, e.g., ``pip install Package==0.1``
  then ``pip install Package==0.2``.

* Allow installing/upgrading to Package==dev (fix "Source version does not
  match target version" errors).

* Added command and option completion for bash and zsh.

* Extended integration with virtualenv by providing an option to
  automatically use an active virtualenv and an option to warn if no active
  virtualenv is found.

* Fixed a bug with pip install --download and editable packages, where
  directories were being set with 0000 permissions, now defaults to 755.

* Fixed uninstallation of easy_installed console_scripts.

* Fixed uninstallation on Mac OS X Framework layout installs

* Fixed bug preventing uninstall of editables with source outside venv.

* Creates download cache directory if not existing.


**0.5.1**


* Fixed a couple little bugs, with git and with extensions.


**0.5**


* Added ability to override the default log file name (``pip-log.txt``)
  with the environmental variable ``$PIP_LOG_FILE``.

* Made the freeze command print installed packages to stdout instead of
  writing them to a file. Use simple redirection (e.g.
  ``pip freeze > stable-req.txt``) to get a file with requirements.

* Fixed problem with freezing editable packages from a Git repository.

* Added support for base URLs using ``<base href='...'>`` when parsing
  HTML pages.

* Fixed installing of non-editable packages from version control systems.

* Fixed issue with Bazaar's bzr+ssh scheme.

* Added --download-dir option to the install command to retrieve package
  archives. If given an editable package it will create an archive of it.

* Added ability to pass local file and directory paths to ``--find-links``,
  e.g. ``--find-links=file:///path/to/my/private/archive``

* Reduced the amount of console log messages when fetching a page to find a
  distribution was problematic. The full messages can be found in pip-log.txt.

* Added ``--no-deps`` option to install ignore package dependencies

* Added ``--no-index`` option to ignore the package index (PyPI) temporarily

* Fixed installing editable packages from Git branches.

* Fixes freezing of editable packages from Mercurial repositories.

* Fixed handling read-only attributes of build files, e.g. of Subversion and
  Bazaar on Windows.

* When downloading a file from a redirect, use the redirected
  location's extension to guess the compression (happens specifically
  when redirecting to a bitbucket.org tip.gz file).

* Editable freeze URLs now always use revision hash/id rather than tip or
  branch names which could move.

* Fixed comparison of repo URLs so incidental differences such as
  presence/absence of final slashes or quoted/unquoted special
  characters don't trigger "ignore/switch/wipe/backup" choice.

* Fixed handling of attempt to checkout editable install to a
  non-empty, non-repo directory.


**0.4**


* Make ``-e`` work better with local hg repositories

* Construct PyPI URLs the exact way easy_install constructs URLs (you
  might notice this if you use a custom index that is
  slash-sensitive).

* Improvements on Windows (from `Ionel Maries Cristian
  <http://ionelmc.wordpress.com/>`_).

* Fixed problem with not being able to install private git repositories.

* Make ``pip zip`` zip all its arguments, not just the first.

* Fix some filename issues on Windows.

* Allow the ``-i`` and ``--extra-index-url`` options in requirements
  files.

* Fix the way bundle components are unpacked and moved around, to make
  bundles work.

* Adds ``-s`` option to allow the access to the global site-packages if a
  virtualenv is to be created.

* Fixed support for Subversion 1.6.


**0.3.1**


* Improved virtualenv restart and various path/cleanup problems on win32.

* Fixed a regression with installing from svn repositories (when not
  using ``-e``).

* Fixes when installing editable packages that put their source in a
  subdirectory (like ``src/``).

* Improve ``pip -h``


**0.3**


* Added support for editable packages created from Git, Mercurial and Bazaar
  repositories and ability to freeze them. Refactored support for version
  control systems.

* Do not use ``sys.exit()`` from inside the code, instead use a
  return.  This will make it easier to invoke programmatically.

* Put the install record in ``Package.egg-info/installed-files.txt``
  (previously they went in
  ``site-packages/install-record-Package.txt``).

* Fix a problem with ``pip freeze`` not including ``-e svn+`` when an
  svn structure is peculiar.

* Allow ``pip -E`` to work with a virtualenv that uses a different
  version of Python than the parent environment.

* Fixed Win32 virtualenv (``-E``) option.

* Search the links passed in with ``-f`` for packages.

* Detect zip files, even when the file doesn't have a ``.zip``
  extension and it is served with the wrong Content-Type.

* Installing editable from existing source now works, like ``pip
  install -e some/path/`` will install the package in ``some/path/``.
  Most importantly, anything that package requires will also be
  installed by pip.

* Add a ``--path`` option to ``pip un/zip``, so you can avoid zipping
  files that are outside of where you expect.

* Add ``--simulate`` option to ``pip zip``.


**0.2.1**


* Fixed small problem that prevented using ``pip.py`` without actually
  installing pip.

* Fixed ``--upgrade``, which would download and appear to install
  upgraded packages, but actually just reinstall the existing package.

* Fixed Windows problem with putting the install record in the right
  place, and generating the ``pip`` script with Setuptools.

* Download links that include embedded spaces or other unsafe
  characters (those characters get %-encoded).

* Fixed use of URLs in requirement files, and problems with some blank
  lines.

* Turn some tar file errors into warnings.


**0.2**


* Renamed to ``pip``, and to install you now do ``pip install
  PACKAGE``

* Added command ``pip zip PACKAGE`` and ``pip unzip PACKAGE``.  This
  is particularly intended for Google App Engine to manage libraries
  to stay under the 1000-file limit.

* Some fixes to bundles, especially editable packages and when
  creating a bundle using unnamed packages (like just an svn
  repository without ``#egg=Package``).


**0.1.4**


* Added an option ``--install-option`` to pass options to pass
  arguments to ``setup.py install``

* ``.svn/`` directories are no longer included in bundles, as these
  directories are specific to a version of svn -- if you build a
  bundle on a system with svn 1.5, you can't use the checkout on a
  system with svn 1.4.  Instead a file ``svn-checkout.txt`` is
  included that notes the original location and revision, and the
  command you can use to turn it back into an svn checkout.  (Probably
  unpacking the bundle should, maybe optionally, recreate this
  information -- but that is not currently implemented, and it would
  require network access.)

* Avoid ambiguities over project name case, where for instance
  MyPackage and mypackage would be considered different packages.
  This in particular caused problems on Macs, where ``MyPackage/`` and
  ``mypackage/`` are the same directory.

* Added support for an environmental variable
  ``$PIP_DOWNLOAD_CACHE`` which will cache package downloads, so
  future installations won't require large downloads.  Network access
  is still required, but just some downloads will be avoided when
  using this.


**0.1.3**


* Always use ``svn checkout`` (not ``export``) so that
  ``tag_svn_revision`` settings give the revision of the package.

* Don't update checkouts that came from ``.pybundle`` files.


**0.1.2**


* Improve error text when there are errors fetching HTML pages when
  seeking packages.

* Improve bundles: include empty directories, make them work with
  editable packages.

* If you use ``-E env`` and the environment ``env/`` doesn't exist, a
  new virtual environment will be created.

* Fix ``dependency_links`` for finding packages.


**0.1.1**


* Fixed a NameError exception when running pip outside of a
  virtualenv environment.

* Added HTTP proxy support (from Prabhu Ramachandran)

* Fixed use of ``hashlib.md5`` on python2.5+ (also from Prabhu
  Ramachandran)


**0.1**


* Initial release<|MERGE_RESOLUTION|>--- conflicted
+++ resolved
@@ -1,35 +1,22 @@
-<<<<<<< HEAD
 **8.1.0 (unreleased)**
 
-* Make ``install --quiet`` really quiet. See #3418.
-=======
+* Exclude the wheel package from the `pip freeze` output (like pip and setuptools).
+  :issue:`2989`.
+
+* Allow installing modules from a subdirectory of a vcs repository
+  in non-editable mode (:issue:`3217`, :pull:`3466`).
+
+* Make pip wheel and pip download work with vcs urls with subdirectory option
+  (:pull:`3466`).
+
+
 **8.0.3 (2016-02-25)**
 
 * Make ``install --quiet`` really quiet. See :issue:`3418`.
->>>>>>> 01026756
 
 * Fix a bug when removing packages in python 3: disable INI-style parsing of the
   entry_point.txt file to allow entry point names with colons (:pull:`3434`)
 
-<<<<<<< HEAD
-* Exclude the wheel package from the `pip freeze` output (like pip and setuptools).
-  :issue:`2989`.
-
-* Allow installing modules from a subdirectory of a vcs repository
-  in non-editable mode (:issue:`3217`, :pull:`3466`).
-
-* Make pip wheel and pip download work with vcs urls with subdirectory option
-  (:pull:`3466`).
-
-* Fix PipDeprecationWarning so that warnings can be turned off by
-  ``-W`` / ``PYTHONWARNINGS`` (:pull:`3455`)
-
-
-**8.0.3 (unreleased)**
-
-* Fix bug introduced in 8.0.0 where subcommand output was not shown,
-  even when the user specified ``-v`` / ``--verbose``.
-=======
 * Normalize generated script files path in RECORD files. (:pull:`3448`)
 
 * Fix bug introduced in 8.0.0 where subcommand output was not shown,
@@ -40,7 +27,6 @@
 * Upgrade distlib to 0.2.2 (fix :issue:`3467`):
 
   * Improved support for Jython when quoting executables in output scripts.
->>>>>>> 01026756
 
 
 **8.0.2 (2016-01-21)**
