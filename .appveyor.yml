environment:
  matrix:
    # Unit and integration tests.
    - PYTHON: "C:\\Python27"
      RUN_INTEGRATION_TESTS: "True"
    - PYTHON: "C:\\Python36-x64"
      RUN_INTEGRATION_TESTS: "True"
    # Unit tests only.
    - PYTHON: "C:\\Python27-x64"
    - PYTHON: "C:\\Python34"
    - PYTHON: "C:\\Python34-x64"
    - PYTHON: "C:\\Python35"
    - PYTHON: "C:\\Python35-x64"
    - PYTHON: "C:\\Python36"

matrix:
    fast_finish: true

clone_depth: 50

install:
  - "SET PATH=%PYTHON%;%PYTHON%\\Scripts;%PATH%"
  - "python --version"
  - "python -m pip install --upgrade --disable-pip-version-check pip setuptools wheel"
  - "pip install --upgrade certifi tox tox-venv"
  - "pip freeze --all"
  # Fix git SSL errors.
  - "python -m certifi >cacert.txt"
  - "set /p GIT_SSL_CAINFO=<cacert.txt"
  - "set GIT_SSL_CAINFO"

build: off

cache:
  - '%LOCALAPPDATA%\pip\Cache'

test_script:
    - ps: |
        $ErrorActionPreference = "Stop"

        function should_run_tests {
            if ("$env:APPVEYOR_PULL_REQUEST_NUMBER" -eq "") {
                Write-Host "Not a pull request - running tests"
                return $true
            }
            Write-Host "Pull request $env:APPVEYOR_PULL_REQUEST_NUMBER based on branch $env:APPVEYOR_REPO_BRANCH"
            git fetch -q origin +refs/heads/$env:APPVEYOR_REPO_BRANCH
            $changes = (git diff --name-only HEAD (git merge-base HEAD FETCH_HEAD))
            Write-Host "Files changed:"
            Write-Host $changes
            $important = $changes | Where-Object { $_ -NotLike "*.rst" } |
                                    Where-Object { $_ -NotLike "docs*" } |
                                    Where-Object { $_ -NotLike "news*" } |
                                    Where-Object { $_ -NotLike "*travis*" } |
                                    Where-Object { $_ -NotLike ".github*" }
            if (!$important) {
                Write-Host "Only documentation changes - skipping tests"
                return $false
            }

            Write-Host "Pull request $env:APPVEYOR_PULL_REQUEST_NUMBER alters code - running tests"
            return $true
        }

        if (should_run_tests) {
            # Shorten paths, workaround https://bugs.python.org/issue18199
            subst T: $env:TEMP
            $env:TEMP = "T:\"
            $env:TMP = "T:\"
<<<<<<< HEAD
            if ($env:RUN_INTEGRATION_TESTS -eq "True") {
                tox -e py -- --use-venv -m integration -n 3 --duration=5
            }
            else {
                tox -e py -- --use-venv -m unit -n 3
=======
            tox -e py -- -m unit
            if ($LastExitCode -eq 0 -and $env:RUN_INTEGRATION_TESTS -eq "True") {
                tox -e py -- --use-venv -m integration -n2 --durations=20
>>>>>>> b8ee4a64
            }
        }<|MERGE_RESOLUTION|>--- conflicted
+++ resolved
@@ -67,16 +67,8 @@
             subst T: $env:TEMP
             $env:TEMP = "T:\"
             $env:TMP = "T:\"
-<<<<<<< HEAD
-            if ($env:RUN_INTEGRATION_TESTS -eq "True") {
-                tox -e py -- --use-venv -m integration -n 3 --duration=5
-            }
-            else {
-                tox -e py -- --use-venv -m unit -n 3
-=======
             tox -e py -- -m unit
             if ($LastExitCode -eq 0 -and $env:RUN_INTEGRATION_TESTS -eq "True") {
                 tox -e py -- --use-venv -m integration -n2 --durations=20
->>>>>>> b8ee4a64
             }
         }