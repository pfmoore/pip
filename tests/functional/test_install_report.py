import json
import textwrap
from pathlib import Path
from typing import Any, Dict, Tuple

import pytest
from packaging.utils import canonicalize_name

from ..lib import PipTestEnvironment, TestData


def _install_dict(report: Dict[str, Any]) -> Dict[str, Any]:
    return {canonicalize_name(i["metadata"]["name"]): i for i in report["install"]}


def test_install_report_basic(
    script: PipTestEnvironment, shared_data: TestData, tmp_path: Path
) -> None:
    report_path = tmp_path / "report.json"
    script.pip(
        "install",
        "simplewheel",
        "--dry-run",
        "--no-index",
        "--find-links",
        str(shared_data.root / "packages/"),
        "--report",
        str(report_path),
    )
    report = json.loads(report_path.read_text())
    assert "install" in report
    assert len(report["install"]) == 1
    simplewheel_report = _install_dict(report)["simplewheel"]
    assert simplewheel_report["metadata"]["name"] == "simplewheel"
    assert simplewheel_report["requested"] is True
    assert simplewheel_report["is_direct"] is False
    url = simplewheel_report["download_info"]["url"]
    assert url.startswith("file://")
    assert url.endswith("/packages/simplewheel-2.0-1-py2.py3-none-any.whl")
    assert (
        simplewheel_report["download_info"]["archive_info"]["hash"]
        == "sha256=191d6520d0570b13580bf7642c97ddfbb46dd04da5dd2cf7bef9f32391dfe716"
    )


def test_install_report_dep(
    script: PipTestEnvironment, shared_data: TestData, tmp_path: Path
) -> None:
    """Test dependencies are present in the install report with requested=False."""
    report_path = tmp_path / "report.json"
    script.pip(
        "install",
        "require_simple",
        "--dry-run",
        "--no-index",
        "--find-links",
        str(shared_data.root / "packages/"),
        "--report",
        str(report_path),
    )
    report = json.loads(report_path.read_text())
    assert len(report["install"]) == 2
    assert _install_dict(report)["require-simple"]["requested"] is True
    assert _install_dict(report)["simple"]["requested"] is False


<<<<<<< HEAD
@pytest.mark.parametrize(
    "specifiers",
    [
        # result should be the same regardless of the method and order in which
        # extras are specified
        ("Paste[openid]==1.7.5.1",),
        ("Paste==1.7.5.1", "Paste[openid]==1.7.5.1"),
        ("Paste[openid]==1.7.5.1", "Paste==1.7.5.1"),
    ],
)
=======
def test_yanked_version(
    script: PipTestEnvironment, data: TestData, tmp_path: Path
) -> None:
    """
    Test is_yanked is True when explicitly requesting a yanked package.
    Yanked files are always ignored, unless they are the only file that
    matches a version specifier that "pins" to an exact version (PEP 592).
    """
    report_path = tmp_path / "report.json"
    script.pip(
        "install",
        "simple==3.0",
        "--index-url",
        data.index_url("yanked"),
        "--dry-run",
        "--report",
        str(report_path),
        allow_stderr_warning=True,
    )
    report = json.loads(report_path.read_text())
    simple_report = _install_dict(report)["simple"]
    assert simple_report["requested"] is True
    assert simple_report["is_direct"] is False
    assert simple_report["is_yanked"] is True
    assert simple_report["metadata"]["version"] == "3.0"


def test_skipped_yanked_version(
    script: PipTestEnvironment, data: TestData, tmp_path: Path
) -> None:
    """
    Test is_yanked is False when not explicitly requesting a yanked package.
    Yanked files are always ignored, unless they are the only file that
    matches a version specifier that "pins" to an exact version (PEP 592).
    """
    report_path = tmp_path / "report.json"
    script.pip(
        "install",
        "simple",
        "--index-url",
        data.index_url("yanked"),
        "--dry-run",
        "--report",
        str(report_path),
    )
    report = json.loads(report_path.read_text())
    simple_report = _install_dict(report)["simple"]
    assert simple_report["requested"] is True
    assert simple_report["is_direct"] is False
    assert simple_report["is_yanked"] is False
    assert simple_report["metadata"]["version"] == "2.0"


>>>>>>> 7c8425b8
@pytest.mark.network
def test_install_report_index(
    script: PipTestEnvironment, tmp_path: Path, specifiers: Tuple[str, ...]
) -> None:
    """Test report for sdist obtained from index."""
    report_path = tmp_path / "report.json"
    script.pip(
        "install",
        "--dry-run",
        *specifiers,
        "--report",
        str(report_path),
    )
    report = json.loads(report_path.read_text())
    assert len(report["install"]) == 2
    install_dict = _install_dict(report)
    assert install_dict["paste"]["requested"] is True
    assert install_dict["python-openid"]["requested"] is False
    paste_report = install_dict["paste"]
    assert paste_report["download_info"]["url"].startswith(
        "https://files.pythonhosted.org/"
    )
    assert paste_report["download_info"]["url"].endswith("/Paste-1.7.5.1.tar.gz")
    assert (
        paste_report["download_info"]["archive_info"]["hash"]
        == "sha256=11645842ba8ec986ae8cfbe4c6cacff5c35f0f4527abf4f5581ae8b4ad49c0b6"
    )
    assert paste_report["requested_extras"] == ["openid"]
    assert "requires_dist" in paste_report["metadata"]


@pytest.mark.network
def test_install_report_index_multiple_extras(
    script: PipTestEnvironment, tmp_path: Path
) -> None:
    """Test report for sdist obtained from index, with multiple extras requested."""
    report_path = tmp_path / "report.json"
    script.pip(
        "install",
        "--dry-run",
        "Paste[openid]",
        "Paste[subprocess]",
        "--report",
        str(report_path),
    )
    report = json.loads(report_path.read_text())
    install_dict = _install_dict(report)
    assert "paste" in install_dict
    assert install_dict["paste"]["requested_extras"] == ["openid", "subprocess"]


@pytest.mark.network
def test_install_report_direct_archive(
    script: PipTestEnvironment, tmp_path: Path, shared_data: TestData
) -> None:
    """Test report for direct URL archive."""
    report_path = tmp_path / "report.json"
    script.pip(
        "install",
        str(shared_data.root / "packages" / "simplewheel-1.0-py2.py3-none-any.whl"),
        "--dry-run",
        "--no-index",
        "--report",
        str(report_path),
    )
    report = json.loads(report_path.read_text())
    assert "install" in report
    assert len(report["install"]) == 1
    simplewheel_report = _install_dict(report)["simplewheel"]
    assert simplewheel_report["metadata"]["name"] == "simplewheel"
    assert simplewheel_report["requested"] is True
    assert simplewheel_report["is_direct"] is True
    url = simplewheel_report["download_info"]["url"]
    assert url.startswith("file://")
    assert url.endswith("/packages/simplewheel-1.0-py2.py3-none-any.whl")
    assert (
        simplewheel_report["download_info"]["archive_info"]["hash"]
        == "sha256=e63aa139caee941ec7f33f057a5b987708c2128238357cf905429846a2008718"
    )
    assert simplewheel_report["download_info"]["archive_info"]["hashes"] == {
        "sha256": "e63aa139caee941ec7f33f057a5b987708c2128238357cf905429846a2008718"
    }


@pytest.mark.network
def test_install_report_vcs_and_wheel_cache(
    script: PipTestEnvironment, tmp_path: Path
) -> None:
    """Test report for VCS reference, and interactions with the wheel cache."""
    cache_dir = tmp_path / "cache"
    report_path = tmp_path / "report.json"
    script.pip(
        "install",
        "git+https://github.com/pypa/pip-test-package"
        "@5547fa909e83df8bd743d3978d6667497983a4b7",
        "--cache-dir",
        str(cache_dir),
        "--report",
        str(report_path),
    )
    report = json.loads(report_path.read_text())
    assert len(report["install"]) == 1
    pip_test_package_report = report["install"][0]
    assert pip_test_package_report["is_direct"] is True
    assert pip_test_package_report["requested"] is True
    assert (
        pip_test_package_report["download_info"]["url"]
        == "https://github.com/pypa/pip-test-package"
    )
    assert pip_test_package_report["download_info"]["vcs_info"]["vcs"] == "git"
    assert (
        pip_test_package_report["download_info"]["vcs_info"]["commit_id"]
        == "5547fa909e83df8bd743d3978d6667497983a4b7"
    )
    # Now do it again to make sure the cache is used and that the report still contains
    # the original VCS url.
    report_path.unlink()
    result = script.pip(
        "install",
        "pip-test-package @ git+https://github.com/pypa/pip-test-package"
        "@5547fa909e83df8bd743d3978d6667497983a4b7",
        "--ignore-installed",
        "--cache-dir",
        str(cache_dir),
        "--report",
        str(report_path),
    )
    assert "Using cached pip_test_package" in result.stdout
    report = json.loads(report_path.read_text())
    assert len(report["install"]) == 1
    pip_test_package_report = report["install"][0]
    assert pip_test_package_report["is_direct"] is True
    assert pip_test_package_report["requested"] is True
    assert (
        pip_test_package_report["download_info"]["url"]
        == "https://github.com/pypa/pip-test-package"
    )
    assert pip_test_package_report["download_info"]["vcs_info"]["vcs"] == "git"
    assert (
        pip_test_package_report["download_info"]["vcs_info"]["commit_id"]
        == "5547fa909e83df8bd743d3978d6667497983a4b7"
    )


@pytest.mark.network
def test_install_report_vcs_editable(
    script: PipTestEnvironment, tmp_path: Path
) -> None:
    """Test report remote editable."""
    report_path = tmp_path / "report.json"
    script.pip(
        "install",
        "--editable",
        "git+https://github.com/pypa/pip-test-package"
        "@5547fa909e83df8bd743d3978d6667497983a4b7"
        "#egg=pip-test-package",
        "--report",
        str(report_path),
    )
    report = json.loads(report_path.read_text())
    assert len(report["install"]) == 1
    pip_test_package_report = report["install"][0]
    assert pip_test_package_report["is_direct"] is True
    assert pip_test_package_report["download_info"]["url"].startswith("file://")
    assert pip_test_package_report["download_info"]["url"].endswith(
        "/src/pip-test-package"
    )
    assert pip_test_package_report["download_info"]["dir_info"]["editable"] is True


@pytest.mark.network
def test_install_report_local_path_with_extras(
    script: PipTestEnvironment, tmp_path: Path, shared_data: TestData
) -> None:
    """Test report remote editable."""
    project_path = tmp_path / "pkga"
    project_path.mkdir()
    project_path.joinpath("pyproject.toml").write_text(
        textwrap.dedent(
            """\
            [project]
            name = "pkga"
            version = "1.0"

            [project.optional-dependencies]
            test = ["simple"]
            """
        )
    )
    report_path = tmp_path / "report.json"
    script.pip(
        "install",
        "--dry-run",
        "--no-build-isolation",
        "--no-index",
        "--find-links",
        str(shared_data.root / "packages/"),
        "--report",
        str(report_path),
        str(project_path) + "[test]",
    )
    report = json.loads(report_path.read_text())
    assert len(report["install"]) == 2
    pkga_report = report["install"][0]
    assert pkga_report["metadata"]["name"] == "pkga"
    assert pkga_report["is_direct"] is True
    assert pkga_report["requested"] is True
    assert pkga_report["requested_extras"] == ["test"]
    simple_report = report["install"][1]
    assert simple_report["metadata"]["name"] == "simple"
    assert simple_report["is_direct"] is False
    assert simple_report["requested"] is False
    assert "requested_extras" not in simple_report


@pytest.mark.network
def test_install_report_editable_local_path_with_extras(
    script: PipTestEnvironment, tmp_path: Path, shared_data: TestData
) -> None:
    """Test report remote editable."""
    project_path = tmp_path / "pkga"
    project_path.mkdir()
    project_path.joinpath("pyproject.toml").write_text(
        textwrap.dedent(
            """\
            [project]
            name = "pkga"
            version = "1.0"

            [project.optional-dependencies]
            test = ["simple"]
            """
        )
    )
    report_path = tmp_path / "report.json"
    script.pip(
        "install",
        "--dry-run",
        "--no-build-isolation",
        "--no-index",
        "--find-links",
        str(shared_data.root / "packages/"),
        "--report",
        str(report_path),
        "--editable",
        str(project_path) + "[test]",
    )
    report = json.loads(report_path.read_text())
    assert len(report["install"]) == 2
    pkga_report = report["install"][0]
    assert pkga_report["metadata"]["name"] == "pkga"
    assert pkga_report["is_direct"] is True
    assert pkga_report["requested"] is True
    assert pkga_report["requested_extras"] == ["test"]
    simple_report = report["install"][1]
    assert simple_report["metadata"]["name"] == "simple"
    assert simple_report["is_direct"] is False
    assert simple_report["requested"] is False
    assert "requested_extras" not in simple_report


def test_install_report_to_stdout(
    script: PipTestEnvironment, shared_data: TestData
) -> None:
    result = script.pip(
        "install",
        "simplewheel",
        "--quiet",
        "--dry-run",
        "--no-index",
        "--find-links",
        str(shared_data.root / "packages/"),
        "--report",
        "-",
    )
    report = json.loads(result.stdout)
    assert "install" in report
    assert len(report["install"]) == 1<|MERGE_RESOLUTION|>--- conflicted
+++ resolved
@@ -64,7 +64,59 @@
     assert _install_dict(report)["simple"]["requested"] is False
 
 
-<<<<<<< HEAD
+def test_yanked_version(
+    script: PipTestEnvironment, data: TestData, tmp_path: Path
+) -> None:
+    """
+    Test is_yanked is True when explicitly requesting a yanked package.
+    Yanked files are always ignored, unless they are the only file that
+    matches a version specifier that "pins" to an exact version (PEP 592).
+    """
+    report_path = tmp_path / "report.json"
+    script.pip(
+        "install",
+        "simple==3.0",
+        "--index-url",
+        data.index_url("yanked"),
+        "--dry-run",
+        "--report",
+        str(report_path),
+        allow_stderr_warning=True,
+    )
+    report = json.loads(report_path.read_text())
+    simple_report = _install_dict(report)["simple"]
+    assert simple_report["requested"] is True
+    assert simple_report["is_direct"] is False
+    assert simple_report["is_yanked"] is True
+    assert simple_report["metadata"]["version"] == "3.0"
+
+
+def test_skipped_yanked_version(
+    script: PipTestEnvironment, data: TestData, tmp_path: Path
+) -> None:
+    """
+    Test is_yanked is False when not explicitly requesting a yanked package.
+    Yanked files are always ignored, unless they are the only file that
+    matches a version specifier that "pins" to an exact version (PEP 592).
+    """
+    report_path = tmp_path / "report.json"
+    script.pip(
+        "install",
+        "simple",
+        "--index-url",
+        data.index_url("yanked"),
+        "--dry-run",
+        "--report",
+        str(report_path),
+    )
+    report = json.loads(report_path.read_text())
+    simple_report = _install_dict(report)["simple"]
+    assert simple_report["requested"] is True
+    assert simple_report["is_direct"] is False
+    assert simple_report["is_yanked"] is False
+    assert simple_report["metadata"]["version"] == "2.0"
+
+
 @pytest.mark.parametrize(
     "specifiers",
     [
@@ -75,61 +127,6 @@
         ("Paste[openid]==1.7.5.1", "Paste==1.7.5.1"),
     ],
 )
-=======
-def test_yanked_version(
-    script: PipTestEnvironment, data: TestData, tmp_path: Path
-) -> None:
-    """
-    Test is_yanked is True when explicitly requesting a yanked package.
-    Yanked files are always ignored, unless they are the only file that
-    matches a version specifier that "pins" to an exact version (PEP 592).
-    """
-    report_path = tmp_path / "report.json"
-    script.pip(
-        "install",
-        "simple==3.0",
-        "--index-url",
-        data.index_url("yanked"),
-        "--dry-run",
-        "--report",
-        str(report_path),
-        allow_stderr_warning=True,
-    )
-    report = json.loads(report_path.read_text())
-    simple_report = _install_dict(report)["simple"]
-    assert simple_report["requested"] is True
-    assert simple_report["is_direct"] is False
-    assert simple_report["is_yanked"] is True
-    assert simple_report["metadata"]["version"] == "3.0"
-
-
-def test_skipped_yanked_version(
-    script: PipTestEnvironment, data: TestData, tmp_path: Path
-) -> None:
-    """
-    Test is_yanked is False when not explicitly requesting a yanked package.
-    Yanked files are always ignored, unless they are the only file that
-    matches a version specifier that "pins" to an exact version (PEP 592).
-    """
-    report_path = tmp_path / "report.json"
-    script.pip(
-        "install",
-        "simple",
-        "--index-url",
-        data.index_url("yanked"),
-        "--dry-run",
-        "--report",
-        str(report_path),
-    )
-    report = json.loads(report_path.read_text())
-    simple_report = _install_dict(report)["simple"]
-    assert simple_report["requested"] is True
-    assert simple_report["is_direct"] is False
-    assert simple_report["is_yanked"] is False
-    assert simple_report["metadata"]["version"] == "2.0"
-
-
->>>>>>> 7c8425b8
 @pytest.mark.network
 def test_install_report_index(
     script: PipTestEnvironment, tmp_path: Path, specifiers: Tuple[str, ...]
