--- conflicted
+++ resolved
@@ -346,36 +346,6 @@
     assert "installed requiresupper" in result.stdout
 
 
-<<<<<<< HEAD
-def test_install_option_in_requirements_file_overrides_cli(
-    script: PipTestEnvironment,
-    arg_recording_sdist_maker: ArgRecordingSdistMaker,
-) -> None:
-    simple_sdist = arg_recording_sdist_maker("simple")
-
-    reqs_file = script.scratch_path.joinpath("reqs.txt")
-    reqs_file.write_text("simple --install-option='-O0'")
-
-    result = script.pip(
-        "install",
-        "--no-index",
-        "-f",
-        str(simple_sdist.sdist_path.parent),
-        "-r",
-        str(reqs_file),
-        "--install-option=-O1",
-        allow_stderr_warning=True,
-    )
-    simple_args = simple_sdist.args()
-    assert "install" in simple_args
-    assert simple_args.index("-O1") < simple_args.index("-O0")
-    assert "Implying --no-binary=:all:" in result.stderr
-    assert "Consider using --config-settings" in result.stderr
-    assert "--install-option is deprecated" in result.stderr
-
-
-=======
->>>>>>> 711b5ac6
 def test_constraints_not_installed_by_default(
     script: PipTestEnvironment, data: TestData
 ) -> None:
@@ -775,66 +745,7 @@
         "simple.dist-0.1-py1-none-invalid.whl is not a supported wheel on this platform"
         in result.stderr
     )
-<<<<<<< HEAD
     assert len(result.files_created) == 0
-
-
-def test_install_options_local_to_package(
-    script: PipTestEnvironment,
-    arg_recording_sdist_maker: ArgRecordingSdistMaker,
-) -> None:
-    """Make sure --install-options does not leak across packages.
-
-    A requirements.txt file can have per-package --install-options; these
-    should be isolated to just the package instead of leaking to subsequent
-    packages.  This needs to be a functional test because the bug was around
-    cross-contamination at install time.
-    """
-
-    simple1_sdist = arg_recording_sdist_maker("simple1")
-    simple2_sdist = arg_recording_sdist_maker("simple2")
-
-    reqs_file = script.scratch_path.joinpath("reqs.txt")
-    reqs_file.write_text(
-        textwrap.dedent(
-            """
-            simple1 --install-option='-O0'
-            simple2
-            """
-        )
-    )
-    script.pip(
-        "install",
-        "--no-index",
-        "-f",
-        str(simple1_sdist.sdist_path.parent),
-        "-r",
-        reqs_file,
-        allow_stderr_warning=True,
-    )
-
-    simple1_args = simple1_sdist.args()
-    assert "install" in simple1_args
-    assert "-O0" in simple1_args
-    simple2_args = simple2_sdist.args()
-    assert "install" in simple2_args
-    assert "-O0" not in simple2_args
-
-
-def test_location_related_install_option_fails(script: PipTestEnvironment) -> None:
-    simple_sdist = create_basic_sdist_for_package(script, "simple", "0.1.0")
-    reqs_file = script.scratch_path.joinpath("reqs.txt")
-    reqs_file.write_text("simple --install-option='--home=/tmp'")
-    result = script.pip(
-        "install",
-        "--no-index",
-        "-f",
-        str(simple_sdist.parent),
-        "-r",
-        reqs_file,
-        expect_error=True,
-    )
-    assert "['--home'] from simple" in result.stderr
 
 
 def test_config_settings_local_to_package(
@@ -910,7 +821,4 @@
     simple3_args = simple3_sdist.args()
     assert "--verbose" in simple3_args
     simple2_args = simple2_sdist.args()
-    assert "--verbose" not in simple2_args
-=======
-    assert len(result.files_created) == 0
->>>>>>> 711b5ac6
+    assert "--verbose" not in simple2_args